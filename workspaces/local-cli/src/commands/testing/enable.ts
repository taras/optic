--- conflicted
+++ resolved
@@ -12,12 +12,8 @@
 
 export default class Enable extends Command {
   static description = 'Enable Live Contracting Testing for your API';
-<<<<<<< HEAD
-  static hidden: boolean = true;
-=======
   static hidden: boolean = Config.hiddenFeatures.includes('testing');
 
->>>>>>> 2f86ea34
   async run() {
     const loadingConfig = loadPathsAndConfig(this);
     promiseFromOptic(loadingConfig, 'Loading your optic.yml');
