--- conflicted
+++ resolved
@@ -25,10 +25,6 @@
 import { PathAndMethod } from './PathAndMethod';
 import { useHistory } from 'react-router-dom';
 import { useBaseUrl } from '../../../contexts/BaseUrlContext';
-<<<<<<< HEAD
-import { track } from '../../../Analytics';
-=======
->>>>>>> e35e7343
 
 const useStyles = makeStyles((theme) => ({
   container: {
@@ -65,15 +61,6 @@
   };
 
   const handleCreate = (purpose) => {
-<<<<<<< HEAD
-    track('Documented New URL', {
-      purpose,
-      method: newUrl.method,
-      pathExpression,
-    });
-
-=======
->>>>>>> e35e7343
     let lastParentPathId = knownPathId;
     const commands = [];
     //create path if missing
@@ -132,37 +119,6 @@
         maxWidth="md"
         aria-labelledby="form-dialog-title"
       >
-<<<<<<< HEAD
-        <DialogTitle>Add New Endpoint</DialogTitle>
-        <DialogContent style={{ marginTop: -20 }}>
-          <PathAndMethod method={newUrl.method} path={pathExpression} />
-          <DialogContentText style={{ marginTop: 12 }}>
-            What does this endpoint do?
-          </DialogContentText>
-          <TextField
-            value={purpose}
-            onChange={(e) => setPurpose(e.target.value)}
-            autoFocus
-            onKeyPress={(e) => {
-              if (e.key === 'Enter') {
-                handleCreate(purpose);
-              }
-            }}
-            fullWidth
-          />
-        </DialogContent>
-        <DialogActions>
-          <Button onClick={() => setNaming(false)}>Back</Button>
-          <Button
-            onClick={() => handleCreate(purpose)}
-            color="secondary"
-            disabled={!matches}
-            endIcon={<NavigateNextIcon />}
-          >
-            Finish
-          </Button>
-        </DialogActions>
-=======
         <form>
           <DialogTitle>Add New Endpoint</DialogTitle>
           <DialogContent style={{ marginTop: -20 }}>
@@ -195,17 +151,13 @@
             </Button>
           </DialogActions>
         </form>
->>>>>>> e35e7343
       </Dialog>
     );
   }
 
   return (
     <>
-<<<<<<< HEAD
-=======
       {/*@TODO: investigate this as the cause of broken tabbing */}
->>>>>>> e35e7343
       <div onClick={handleClickOpen}>{children}</div>
       {naming ? (
         <NamingDialog />
@@ -217,57 +169,6 @@
           maxWidth="md"
           aria-labelledby="form-dialog-title"
         >
-<<<<<<< HEAD
-          <DialogTitle>Add New Endpoint</DialogTitle>
-          <DialogContent style={{ marginTop: -20 }}>
-            <PathAndMethod method={newUrl.method} path={newUrl.path} />
-            <DialogContentText style={{ marginTop: 12 }}>
-              Specify the pattern that matches this URL:
-            </DialogContentText>
-
-            <div style={{ display: 'flex', flexDirection: 'row' }}>
-              <div style={{ flex: 1.5 }}>
-                <PathMatcher
-                  initialPathString={newUrl.path}
-                  url={newUrl.path}
-                  autoFocus={true}
-                  onChange={handleChange}
-                />
-              </div>
-            </div>
-
-            <div className={classes.urls}>
-              <Show when={matchingUrls.length}>
-                <DocSubGroup
-                  title="Other matching URLs:"
-                  innerStyle={{ paddingLeft: 5 }}
-                >
-                  {matchingUrls.map((i) => {
-                    return (
-                      <Typography
-                        variant="subtitle1"
-                        style={{ fontSize: 12, marginBottom: 11 }}
-                      >
-                        {i}
-                      </Typography>
-                    );
-                  })}
-                </DocSubGroup>
-              </Show>
-            </div>
-          </DialogContent>
-          <DialogActions>
-            <Button onClick={handleClose}>Cancel</Button>
-            <Button
-              onClick={() => setNaming(true)}
-              color="secondary"
-              disabled={!matches}
-              endIcon={<NavigateNextIcon />}
-            >
-              Next
-            </Button>
-          </DialogActions>
-=======
           <form>
             <DialogTitle>Add New Endpoint</DialogTitle>
             <DialogContent style={{ marginTop: -20 }}>
@@ -320,7 +221,6 @@
               </Button>
             </DialogActions>
           </form>
->>>>>>> e35e7343
         </Dialog>
       )}
     </>
