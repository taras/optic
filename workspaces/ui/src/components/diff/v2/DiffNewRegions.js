import React, { useContext, useEffect, useState } from 'react';
import { makeStyles } from '@material-ui/core/styles';
import Typography from '@material-ui/core/Typography';
import { DocDarkGrey, DocDivider } from '../../docs/DocConstants';
import {
  Button,
  CardActions,
  Checkbox,
  Collapse,
  ListItemAvatar,
} from '@material-ui/core';
import Paper from '@material-ui/core/Paper';
import MenuOpenIcon from '@material-ui/icons/MenuOpen';
import List from '@material-ui/core/List';
import ListItem from '@material-ui/core/ListItem';
import classNames from 'classnames';
import ListItemText from '@material-ui/core/ListItemText';
import ListSubheader from '@material-ui/core/ListSubheader';
import FiberManualRecordIcon from '@material-ui/icons/FiberManualRecord';
import {
  CompareEquality,
  filterScala,
  getIndex,
  getOrUndefined,
  getOrUndefinedJson,
  headOrUndefined,
  JsonHelper,
  lengthScala,
  mapScala,
  toOption,
} from '@useoptic/domain';
import { DiffContext, withDiffContext } from './DiffContext';
import {
  AddedGreenBackground,
  ChangedYellowBackground,
  RemovedRedBackground,
  UpdatedBlue,
} from '../../../theme';
import Breadcrumbs from '@material-ui/core/Breadcrumbs';
import Card from '@material-ui/core/Card';
import IconButton from '@material-ui/core/IconButton';
import { PulsingOptic } from './DiffHelperCard';
import { DiffToolTip } from './shape_viewers/styles';
import Pagination from '@material-ui/lab/Pagination';
import { RfcContext } from '../../../contexts/RfcContext';
import DiffHunkViewer from './DiffHunkViewer';
import InteractionBodyViewer from './shape_viewers/InteractionBodyViewer';
import { ShapeExpandedStore } from './shape_viewers/ShapeRenderContext';
import { ShapeBox } from './DiffReviewExpanded';
import { ShapeOnlyViewer } from './shape_viewers/ShapeOnlyShapeRows';
import FormGroup from '@material-ui/core/FormGroup';
import FormControlLabel from '@material-ui/core/FormControlLabel';
import Switch from '@material-ui/core/Switch';
import { LightTooltip } from '../../tooltips/LightTooltip';
import { useCaptureContext } from '../../../contexts/CaptureContext';
import LinearProgress from '@material-ui/core/LinearProgress';
import {
  useDiffDescription,
  useInitialBodyPreview,
  useInteractionWithPointer,
} from './DiffHooks';
import { Show } from '../../shared/Show';
import { track } from '../../../Analytics';

function _NewRegions(props) {
  const { newRegions, ignoreDiff, captureId, endpointId } = props;

  const classes = useStyles();

  const { acceptSuggestion } = useContext(DiffContext);
  const { diffService, captureService } = useCaptureContext();

  const [deselected, setDeselected] = useState([]);
  const [finished, setFinished] = useState(false);
  const [showExpanded, setShowExpanded] = useState(false);
  const [inferPolymorphism, setInferPolymorphism] = React.useState(false);

  useEffect(() => {
    track("Show Initial Documentation Page", props)
  }, [])
  
  if (newRegions.length === 0) {
    return null;
  }

  const isDeselected = (diff) =>
    !!deselected.find((i) => CompareEquality.between(i, diff.diff));
  const onChange = (diff) => (e) => {
    if (!e.target.checked) {
      setDeselected([...deselected, diff.diff]);
    } else {
      setDeselected(
        deselected.filter((i) => !CompareEquality.between(i, diff.diff))
      );
    }
  };

  const onApply = async () => {
    setFinished(true);
    const allIgnored = newRegions
      .filter((diffBlock) => isDeselected(diffBlock))
      .map((i) => i.diff);

    ignoreDiff(...allIgnored);

    const allApproved = await Promise.all(
      newRegions
        .filter((diffBlock) => !isDeselected(diffBlock))
        .map(async (i) => {
          //@todo this is messy and doubles the compute
          const { interaction } = await captureService.loadInteraction(
            i.firstInteractionPointer
          );

          const cacheKey = i.toString() + inferPolymorphism.toString();
          const cached = window.naiveCache && window.naiveCache[cacheKey];
          //@todo this dups something large. @dev good spot for the state chart
          const { suggestion } = cached
            ? cached
            : await diffService.loadInitialPreview(
                i,
                JsonHelper.fromInteraction(interaction),
                inferPolymorphism
              );

          debugger;

          return getOrUndefined(suggestion);
        })
    );
    track('Documented Changes');

    acceptSuggestion(...allApproved);
  };

  const ignoreAll = () => {
    const allIgnored = newRegions.map((i) => i.diff);
    ignoreDiff(...allIgnored);
  };

  const newRequests =
    !finished &&
    newRegions
      .map((diff) => {
        if (diff.inRequest) {
          return (
            <PreviewNewBodyRegion
              diff={diff}
              key={diff.diff.toString()}
              isDeselected={isDeselected}
              onChange={onChange}
              inferPolymorphism={inferPolymorphism}
              endpointId={endpointId}
            />
          );
        }
      })
      .filter((i) => !!i);

  const newResponses =
    !finished &&
    newRegions
      .map((diff) => {
        if (diff.inResponse) {
          return (
            <PreviewNewBodyRegion
              diff={diff}
              isDeselected={isDeselected}
              onChange={onChange}
              key={diff.diff.toString()}
              inferPolymorphism={inferPolymorphism}
              endpointId={endpointId}
            />
          );
        }
      })
      .filter((i) => !!i);

  if (newRequests.length || newResponses.length) {
    track('Diff New Bodies', {
      requestCount: newRequests.length,
      responseCount: newResponses.length,
      regions: [
        newRequests.map((i) => i.locationString),
        newResponses.map((i) => i.locationString),
      ],
    });
  }

<<<<<<< HEAD
=======
  track('Show Initial Documentation Page', props);

>>>>>>> 7a9057bf
  const approveCount =
    newResponses.length + newRequests.length - deselected.length;

  return (
    <>
      <Card className={classes.header} elevation={2}>
        <div style={{ flex: 1 }}>
          <Typography variant="h5" color="primary" style={{ fontSize: 22 }}>
            Generate Initial Documentation
          </Typography>
        </div>
        <div className={classes.approveNewRegions}>
          <LightTooltip
            title={
              <div style={{ display: 'flex', flexDirection: 'column' }}>
                When you turn this option on, Optic will try to infer which
                fields are Optional, Nullable or OneOfs in your bodies. This can
                save you a lot of time when documenting large APIs. Leave this
                option disabled to review the polymorphism in your API manually.
                <Typography
                  variant="caption"
                  style={{ marginTop: 12, color: DocDarkGrey }}
                >
                  A random 20 examples from this capture will be used for the
                  inference, it may not catch everything.{' '}
                </Typography>
              </div>
            }
          >
            <FormControlLabel
              style={{ marginRight: 12 }}
              control={
                <Switch
                  size="medium"
                  checked={inferPolymorphism}
                  disabled={finished}
                  onChange={(e) => {
                    setInferPolymorphism(e.target.checked);
                    if (e.target.checked) {
                      track('Infer polymorhpism', { captureId });
                    }
                  }}
                  color="primary"
                />
              }
              labelPlacement="start"
              label={
                <Typography
                  variant="body1"
                  color="textSecondary"
                  style={{ fontSize: 12 }}
                >
                  Infer Polymorphism
                </Typography>
              }
            />
          </LightTooltip>
          <Button
            size="small"
            color="default"
            onClick={ignoreAll}
            disabled={finished}
            style={{ marginRight: 10 }}
          >
            Ignore All
          </Button>
          <Button
            size="small"
            color="primary"
            variant="contained"
            disabled={approveCount === 0 || finished}
            onClick={onApply}
          >
            Document ({approveCount || ''}) bodies
          </Button>
        </div>
        {finished && <LinearProgress />}
      </Card>

      {!finished && (
        <div className={classes.wrapper}>
          <div className={classes.diffsNewRegion}>
            {newRequests.length > 0 && (
              <div className={classes.region}>
                <Typography variant="h6" color="primary">
                  Requests
                </Typography>
                {newRequests}
              </div>
            )}

            <Show when={newRequests.length}>
              <DocDivider style={{ marginTop: 30, marginBottom: 20 }} />
            </Show>

            {newResponses.length > 0 && (
              <div className={classes.region}>
                <Typography variant="h6" color="primary">
                  Responses
                </Typography>
                {newResponses}
              </div>
            )}
          </div>
        </div>
      )}
    </>
  );
}

export class NewRegions extends React.Component {
  shouldComponentUpdate(nextProps, nextState, nextContext) {
    const result = CompareEquality.between(
      nextProps.newRegions,
      this.props.newRegions
    );

    //@todo add ignore here
    return !result;
  }

  render() {
    console.log('rendering all over again');
    return <_NewRegions {...this.props} />;
  }
}

export const BreadcumbX = (props) => {
  const classes = useStyles();
  const { location, itemStyles } = props;
  return (
    <Breadcrumbs
      className={classes.location}
      separator={<span style={{ fontSize: 13, ...itemStyles }}>{'›'}</span>}
      aria-label="breadcrumb"
    >
      {location
        .filter((i) => !!i)
        .map((n) => (
          <Typography
            key={n}
            style={itemStyles}
            className={classes.crumb}
            color="primary"
          >
            {n}
          </Typography>
        ))}
    </Breadcrumbs>
  );
};

const PreviewNewBodyRegion = ({
  diff,
  inferPolymorphism,
  isDeselected,
  onChange,
  endpointId,
}) => {
  const isChecked = !isDeselected(diff);
  const classes = useStyles();
  const length = diff.interactionsCount;

  const [interactionIndex, setInteractionIndex] = React.useState(1);

  useEffect(() => {
    setInteractionIndex(1);
  }, [diff.diff ? diff.diff.toString() : undefined]);

  const currentInteractionPointer = getIndex(diff.interactionPointers)(
    interactionIndex - 1
  );

  const currentInteraction = useInteractionWithPointer(
    currentInteractionPointer
  );

  const { preview: initialBody, loadingInferPoly } = useInitialBodyPreview(
    diff,
    currentInteraction && currentInteraction.interactionScala,
    inferPolymorphism,
    endpointId
  );

  if (!currentInteraction || !initialBody || loadingInferPoly) {
    return <LinearProgress />;
  }

  const bodyPreview = getOrUndefined(initialBody.bodyPreview);
  const shapePreview = getOrUndefined(initialBody.shapePreview);

  return (
    <>
      <Card className={classes.regionHeader} elevation={2}>
        <Checkbox
          checked={isChecked}
          onChange={onChange(diff)}
          color="primary"
        />
        <ListItemText
          className={classNames({
            [classes.uncheckedText]: !isChecked,
          })}
          primary={
            diff.inRequest
              ? getOrUndefined(diff.contentType) || 'No Body'
              : `${getOrUndefined(diff.statusCode)} Response ${
                  getOrUndefined(diff.contentType) || 'No Body'
                }`
          }
          secondary={`Observed ${diff.interactionsCount} times`}
          primaryTypographyProps={{ style: { fontSize: 14 } }}
          secondaryTypographyProps={{ style: { fontSize: 12 } }}
        />

        <div style={{ flex: 1 }} />
        {length > 1 && getOrUndefined(diff.contentType) && (
          <Pagination
            color="primary"
            className={classNames({ [classes.unchecked]: !isChecked })}
            style={{ display: 'flex' }}
            count={length}
            page={interactionIndex}
            showLastButton={length > 5}
            size="small"
            onChange={(e, pageNumber) => setInteractionIndex(pageNumber)}
          />
        )}
      </Card>

      <div
        className={classNames(classes.newContentPreview, {
          [classes.unchecked]: !isChecked,
        })}
      >
        <div style={{ width: '55%', paddingRight: 15 }}>
          {process.env.REACT_APP_FLATTENED_SHAPE_VIEWER == 'true' &&
          currentInteraction ? (
            <ShapeBox
              header={
                <div style={{ display: 'flex', alignItems: 'center' }}>
                  <BreadcumbX
                    itemStyles={{ fontSize: 13, color: 'white' }}
                    location={['Example']}
                  />
                  <div style={{ flex: 1 }}></div>
                  <span style={{ color: 'white' }}>⮕</span>
                </div>
              }
            >
              <InteractionBodyViewer
                body={
                  diff.inRequest
                    ? currentInteraction.interactionScala.request.body
                    : currentInteraction.interactionScala.response.body
                }
              />
            </ShapeBox>
          ) : (
            process.env.REACT_APP_FLATTENED_SHAPE_VIEWER !== 'true' &&
            bodyPreview && (
              <ShapeBox
                header={
                  <div style={{ display: 'flex', alignItems: 'center' }}>
                    <BreadcumbX
                      itemStyles={{ fontSize: 13, color: 'white' }}
                      location={['Example']}
                    />
                    <div style={{ flex: 1 }}></div>
                    <span style={{ color: 'white' }}>⮕</span>
                  </div>
                }
              >
                <ShapeExpandedStore>
                  <DiffHunkViewer preview={bodyPreview} exampleOnly />
                </ShapeExpandedStore>
              </ShapeBox>
            )
          )}
        </div>
        <div style={{ flex: 1 }}>
          {shapePreview && (
            <ShapeBox
              header={
                <BreadcumbX
                  itemStyles={{ fontSize: 13, color: 'white' }}
                  location={['Documented Shape']}
                />
              }
            >
              <ShapeExpandedStore>
                <ShapeOnlyViewer preview={shapePreview} exampleOnly />
              </ShapeExpandedStore>
            </ShapeBox>
          )}
        </div>
      </div>
    </>
  );
};

const useStyles = makeStyles((theme) => ({
  root: {
    width: '100%',
  },
  blur: {
    opacity: 0.3,
    pointerEvents: 'none',
  },
  header: {
    backgroundColor: 'white',
    padding: 8,
    paddingLeft: 12,
    display: 'flex',
    justifyContent: 'center',
    position: 'sticky',
    top: 0,
    zIndex: 500,
    alignItems: 'center',
  },
  region: {
    padding: 5,
  },
  regionHeader: {
    display: 'flex',
    flexDirection: 'row',
    marginTop: 16,
    paddingRight: 12,
  },
  approveNewRegions: {
    paddingRight: 10,
  },
  newContentPreview: {
    paddingTop: 16,
    paddingRight: 8,
    display: 'flex',
    flexDirection: 'row',
  },
  unchecked: {
    pointerEvents: 'none',
    opacity: 0.38,
  },
  uncheckedText: {
    pointerEvents: 'none',
    opacity: 0.68,
  },
  hunkHeader: {
    paddingRight: 10,
    paddingTop: 5,
    paddingBottom: 5,
    color: '#25292e',
    minHeight: 40,
    fontWeight: 800,
    display: 'flex',
    flexDirection: 'row',
    alignItems: 'start',
    justifyContent: 'start',
  },
  location: {
    marginLeft: 12,
  },
  diff: {
    fontSize: 12,
    fontWeight: 600,
    color: '#f8333c',
    marginLeft: 11,
    flex: 1,
    paddingLeft: 30,
  },
  crumb: {
    fontSize: 12,
    textTransform: 'uppercase',
  },
  heading: {
    fontSize: theme.typography.pxToRem(17),
    padding: 0,
    fontWeight: theme.typography.fontWeightRegular,
  },
  wrapper: {
    overflow: 'hidden',
    paddingTop: 18,
  },
  hunk: {
    backgroundColor: 'white',
    minHeight: 300,
  },
  subheader: {
    fontWeight: 100,
    paddingBottom: 0,
    marginBottom: 0,
    height: 33,
  },
  diffsNewRegion: {
    display: 'flex',
    flexDirection: 'column',
    paddingLeft: 5,
    justifyContent: 'center',
  },
}));

const addition = (
  <FiberManualRecordIcon
    style={{ width: '.7em', height: '.7em', color: AddedGreenBackground }}
  />
);

const update = (
  <FiberManualRecordIcon
    style={{ width: '.7em', height: '.7em', color: ChangedYellowBackground }}
  />
);

const removal = (
  <FiberManualRecordIcon
    style={{ width: '.7em', height: '.7em', color: RemovedRedBackground }}
  />
);<|MERGE_RESOLUTION|>--- conflicted
+++ resolved
@@ -187,11 +187,8 @@
     });
   }
 
-<<<<<<< HEAD
-=======
   track('Show Initial Documentation Page', props);
 
->>>>>>> 7a9057bf
   const approveCount =
     newResponses.length + newRequests.length - deselected.length;
 
