--- conflicted
+++ resolved
@@ -1,4 +1,4 @@
-import { useBaseUrl } from './contexts/BaseUrlContext';
+import {useBaseUrl} from './contexts/BaseUrlContext';
 
 const routerPaths = {
   testingDashboard: (base = '') => `${base}/testing`,
@@ -6,11 +6,8 @@
   testingEndpointDetails: (base = '') =>
     `${base}/testing/captures/:captureId/endpoints/:endpointId`,
   docsRoot: (base = '') => `${base}/documentation`,
-<<<<<<< HEAD
-=======
   dashboardRoot: (base = '') => `${base}/dashboard`,
   setup: (base = '') => `${base}/setup`,
->>>>>>> b8d2226b
   requestDocsRoot: (base = '') =>
     `${routerPaths.docsRoot(base)}/paths/:pathId/methods/:method`,
   diffsRoot: (base = '') => `${base}/diffs`,
