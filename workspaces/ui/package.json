{
  "name": "@useoptic/ui",
  "version": "8.2.11",
  "files": [
    "build",
    "index.js",
    "index.d.ts"
  ],
  "repository": {
    "type": "git",
    "url": "ssh://git@github.com/useoptic/optic-package.git",
    "directory": "workspaces/ui"
  },
  "dependencies": {
    "@material-ui/core": "^4.9.7",
    "@material-ui/icons": "^4.9.1",
    "@material-ui/lab": "^4.0.0-alpha.46",
    "@useoptic/cli-shared": "8.2.11",
    "@useoptic/cli-client": "8.2.11",
<<<<<<< HEAD
    "@useoptic/analytics": "8.2.11",
    "@useoptic/domain": "10.0.6",
    "@useoptic/domain-utilities": "10.0.6",
=======
    "@useoptic/domain": "10.0.7",
    "@useoptic/domain-utilities": "10.0.7",
>>>>>>> 7a9057bf
    "bottleneck": "^2.19.5",
    "camelcase": "^5.2.0",
    "classnames": "^2.2.6",
    "color": "^3.1.2",
    "date-fns": "^2.11.1",
    "invariant": "^2.2.4",
    "lodash.compose": "^2.4.1",
    "lodash.debounce": "^4.0.8",
    "lodash.get": "^4.4.2",
    "lodash.groupby": "^4.6.0",
    "lodash.isequal": "^4.5.0",
    "lodash.sortby": "^4.7.0",
    "lodash.uniq": "^4.5.0",
    "memoize-weak": "^1.0.2",
    "mini-css-extract-plugin": "0.5.0",
    "node-sha1": "^1.0.1",
    "notistack": "^0.8.6",
    "path-to-regexp": "^3.0.0",
    "prop-types": "latest",
    "react": "^16.8.6",
    "react-ace": "^8.0.0",
    "react-dom": "^16.8.6",
    "react-helmet": "5.2.1",
    "react-hook-form": "^3.27.0",
    "react-markdown": "^4.2.2",
    "react-minimal-pie-chart": "^6.0.1",
    "react-router-dom": "^5.1.2",
    "react-scroll-into-view-if-needed": "^2.1.7",
    "reactour": "^1.18.0",
    "resolve": "1.10.0",
    "scroll-into-view-if-needed": "^2.2.24",
    "styled-components": "^5.1.1",
    "time-ago": "^0.2.1",
    "ts-pnp": "1.1.2",
    "url-loader": "1.1.2"
  },
  "node": {
    "fs": "empty"
  },
  "scripts": {
    "start": "node --max-old-space-size=8192 scripts/start.js",
    "start-local": "node --max-old-space-size=8192 scripts/start-local.js",
    "build": "node --max-old-space-size=8192 scripts/build.js",
    "build-local": "node --max-old-space-size=8192 scripts/build-local.js",
    "build-demo": "node --max-old-space-size=8192 scripts/build-demo.js",
    "test": "node scripts/test.js",
    "storybook": "start-storybook -p 9009 -s public",
    "build-storybook": "build-storybook -s public",
    "ws:build": "echo building ui",
    "ws:clean": "rm -rf build/*",
    "ws:test": "echo ui",
    "prepare": "CI='' yarn run build-local"
  },
  "eslintConfig": {
    "extends": "react-app"
  },
  "browserslist": {
    "production": [
      ">0.2%",
      "not dead",
      "not op_mini all"
    ],
    "development": [
      "last 1 chrome version",
      "last 1 firefox version",
      "last 1 safari version"
    ]
  },
  "devDependencies": {
    "@babel/core": "7.4.3",
    "@babel/plugin-proposal-decorators": "^7.4.4",
    "@pmmmwh/react-refresh-webpack-plugin": "^0.2.0",
    "@storybook/addon-actions": "^5.0.11",
    "@storybook/addon-links": "^5.0.11",
    "@storybook/addons": "^5.0.11",
    "@storybook/preset-create-react-app": "^2.1.1",
    "@storybook/react": "^5.0.11",
    "@types/node": "^13.11.1",
    "@types/react": "^16.9.34",
    "@types/react-dom": "^16.9.6",
    "@typescript-eslint/eslint-plugin": "1.6.0",
    "@typescript-eslint/parser": "1.6.0",
    "babel-eslint": "^10.1.0",
    "babel-loader": "8.0.5",
    "babel-plugin-named-asset-import": "^0.3.2",
    "babel-preset-react-app": "^9.0.0",
    "case-sensitive-paths-webpack-plugin": "2.2.0",
    "css-loader": "2.1.1",
    "dotenv": "6.2.0",
    "dotenv-expand": "4.2.0",
    "eslint": "^5.16.0",
    "eslint-config-react-app": "^4.0.1",
    "eslint-loader": "2.1.2",
    "eslint-plugin-flowtype": "2.50.1",
    "eslint-plugin-import": "2.16.0",
    "eslint-plugin-jsx-a11y": "6.2.1",
    "eslint-plugin-react": "7.12.4",
    "eslint-plugin-react-hooks": "^1.5.0",
    "file-loader": "3.0.1",
    "html-webpack-plugin": "4.0.0-beta.5",
    "is-wsl": "^1.1.0",
    "jest": "24.7.1",
    "optimize-css-assets-webpack-plugin": "5.0.1",
    "pnp-webpack-plugin": "^1.6.4",
    "postcss-flexbugs-fixes": "4.1.0",
    "postcss-loader": "3.0.0",
    "postcss-normalize": "7.0.1",
    "postcss-preset-env": "6.6.0",
    "postcss-safe-parser": "4.0.1",
    "react-dev-utils": "^9.0.1",
    "react-refresh": "^0.8.1",
    "sass-loader": "^8.0.2",
    "sockjs-client": "^1.4.0",
    "style-loader": "0.23.1",
    "terser-webpack-plugin": "3.0.0",
    "webpack": "4.29.6",
    "webpack-dev-server": "3.2.1",
    "webpack-manifest-plugin": "2.0.4",
    "workbox-webpack-plugin": "4.2.0"
  },
  "jest": {
    "collectCoverageFrom": [
      "src/**/*.{js,jsx,ts,tsx}",
      "!src/**/*.d.ts"
    ],
    "setupFiles": [
      "react-app-polyfill/jsdom"
    ],
    "setupFilesAfterEnv": [],
    "testMatch": [
      "<rootDir>/src/**/__tests__/**/*.{js,jsx,ts,tsx}",
      "<rootDir>/src/**/*.{spec,test}.{js,jsx,ts,tsx}"
    ],
    "testEnvironment": "jest-environment-jsdom-fourteen",
    "transform": {
      "^.+\\.(js|jsx|ts|tsx)$": "<rootDir>/node_modules/babel-jest",
      "^.+\\.css$": "<rootDir>/config/jest/cssTransform.js",
      "^(?!.*\\.(js|jsx|ts|tsx|css|json)$)": "<rootDir>/config/jest/fileTransform.js"
    },
    "transformIgnorePatterns": [
      "[/\\\\]node_modules[/\\\\].+\\.(js|jsx|ts|tsx)$",
      "^.+\\.module\\.(css|sass|scss)$"
    ],
    "modulePaths": [],
    "moduleNameMapper": {
      "^react-native$": "react-native-web",
      "^.+\\.module\\.(css|sass|scss)$": "identity-obj-proxy"
    },
    "moduleFileExtensions": [
      "web.js",
      "js",
      "web.ts",
      "ts",
      "web.tsx",
      "tsx",
      "json",
      "web.jsx",
      "jsx",
      "node"
    ],
    "watchPlugins": [
      "jest-watch-typeahead/filename",
      "jest-watch-typeahead/testname"
    ]
  },
  "proxy": "http://localhost:34444",
  "babel": {
    "presets": [
      "react-app"
    ],
    "plugins": [
      [
        "@babel/plugin-proposal-decorators",
        {
          "legacy": true
        }
      ],
      [
        "@babel/plugin-proposal-class-properties",
        {
          "loose": true
        }
      ]
    ]
  }
}<|MERGE_RESOLUTION|>--- conflicted
+++ resolved
@@ -17,14 +17,9 @@
     "@material-ui/lab": "^4.0.0-alpha.46",
     "@useoptic/cli-shared": "8.2.11",
     "@useoptic/cli-client": "8.2.11",
-<<<<<<< HEAD
     "@useoptic/analytics": "8.2.11",
-    "@useoptic/domain": "10.0.6",
-    "@useoptic/domain-utilities": "10.0.6",
-=======
     "@useoptic/domain": "10.0.7",
     "@useoptic/domain-utilities": "10.0.7",
->>>>>>> 7a9057bf
     "bottleneck": "^2.19.5",
     "camelcase": "^5.2.0",
     "classnames": "^2.2.6",
