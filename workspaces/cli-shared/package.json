{
  "name": "@useoptic/cli-shared",
  "version": "8.3.7",
  "scripts": {
    "ws:build": "yarn run tsc -b --verbose",
    "ws:clean": "rm -rf build/*",
    "ws:test": "echo cli-shared"
  },
  "repository": {
    "type": "git",
    "url": "ssh://git@github.com/useoptic/optic-package.git",
    "directory": "workspaces/cli-shared"
  },
  "main": "build/index.js",
  "types": "build/index.d.ts",
  "dependencies": {
    "@oclif/command": "^1.6.1",
<<<<<<< HEAD
    "@useoptic/cli-client": "8.3.5",
    "@useoptic/cli-config": "8.3.5",
    "@useoptic/client-utilities": "8.3.5",
    "@useoptic/diff-engine": "8.3.5",
=======
    "@useoptic/cli-client": "8.3.7",
    "@useoptic/cli-config": "8.3.7",
    "@useoptic/client-utilities": "8.3.7",
>>>>>>> 07aba0a6
    "@useoptic/domain": "10.0.8",
    "@useoptic/domain-types": "10.0.8",
    "@useoptic/domain-utilities": "10.0.8",
    "avsc": "^5.4.21",
    "bottleneck": "^2.19.5",
    "colors": "^1.4.0",
    "execa": "^4.0.3",
    "fs-extra": "^9.0.0",
    "lodash.throttle": "^4.1.1",
    "mockttp": "^0.19.2",
    "oboe": "^2.1.5",
    "ora": "^4.0.4",
    "proper-lockfile": "^4.1.1",
    "shape-hash": "^1.0.6",
    "stream-chain": "^2.2.3",
    "stream-fork": "^1.0.3",
    "stream-json": "^1.7.1",
    "tree-kill": "^1.2.2",
    "uuid": "^8.0.0",
    "whatwg-mimetype": "^2.3.0"
  },
  "devDependencies": {
    "@types/lodash.throttle": "^4.1.6",
    "@types/stream-chain": "^2.0.0",
    "@types/stream-fork": "^1.0.0",
    "@types/stream-json": "^1.5.1",
    "@types/whatwg-mimetype": "^2.1.0"
  },
  "files": [
    "/build"
  ]
}<|MERGE_RESOLUTION|>--- conflicted
+++ resolved
@@ -15,16 +15,10 @@
   "types": "build/index.d.ts",
   "dependencies": {
     "@oclif/command": "^1.6.1",
-<<<<<<< HEAD
-    "@useoptic/cli-client": "8.3.5",
-    "@useoptic/cli-config": "8.3.5",
-    "@useoptic/client-utilities": "8.3.5",
-    "@useoptic/diff-engine": "8.3.5",
-=======
     "@useoptic/cli-client": "8.3.7",
     "@useoptic/cli-config": "8.3.7",
     "@useoptic/client-utilities": "8.3.7",
->>>>>>> 07aba0a6
+    "@useoptic/diff-engine": "8.3.7",
     "@useoptic/domain": "10.0.8",
     "@useoptic/domain-types": "10.0.8",
     "@useoptic/domain-utilities": "10.0.8",
