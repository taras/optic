--- conflicted
+++ resolved
@@ -15,11 +15,8 @@
 import { developerDebugLogger } from './index';
 import url from 'url';
 import { IQueryParser } from './query/query-parser-interfaces';
-<<<<<<< HEAD
 import util from 'util';
-=======
 import { CallbackResponseResult } from 'mockttp/dist/rules/requests/request-handlers';
->>>>>>> 56dac90f
 
 export interface IHttpToolkitCapturingProxyConfig {
   proxyTarget?: string;
