--- conflicted
+++ resolved
@@ -1,17 +1,12 @@
 import { graphql } from 'graphql';
 import { schema } from './graphql/schema';
 import { makeExecutableSchema } from '@graphql-tools/schema';
-<<<<<<< HEAD
-import { endpoints, shapes } from '@useoptic/graph-lib';
-import * as endpointsGraph from '../../graph-lib/build/endpoints-graph';
-import * as shapesGraph from '../../graph-lib/build/shapes-graph';
-import { NodeType } from '../../graph-lib/build/shapes-graph';
-=======
 import { EventEmitter } from 'events';
 import GraphQLJSON from 'graphql-type-json';
 import { v4 as uuidv4 } from 'uuid';
-import { buildEndpointChanges, buildEndpointsGraph } from './helpers';
-import { endpoints } from '@useoptic/graph-lib';
+import { buildEndpointChanges, buildEndpointsGraph, buildShapesGraph } from './helpers';
+import { endpoints, shapes } from '@useoptic/graph-lib';
+// import { shapes } from '../../graph-lib/build';
 
 ////////////////////////////////////////////////////////////////////////////////
 
@@ -24,7 +19,6 @@
 }
 
 ////////////////////////////////////////////////////////////////////////////////
->>>>>>> c64f162e
 
 export interface IOpticSpecRepository {
   listEvents(): Promise<any[]>;
@@ -49,29 +43,8 @@
   onComplete: Promise<IOpticDiffService>
 }
 
-<<<<<<< HEAD
-function buildEndpointsGraph(spec: any, opticEngine: any) {
-  const serializedGraph = JSON.parse(opticEngine.get_endpoints_projection(spec));
-  const {
-    nodes, edges, nodeIndexToId
-  } = serializedGraph;
-
-  // console.log(JSON.stringify(serializedGraph, null, 2));
-
-  const indexer = new endpoints.GraphIndexer();
-
-  function remapId(arrayIndex: number) {
-    const fallbackId = arrayIndex.toString();
-    const id = nodeIndexToId[fallbackId];
-    if (id !== undefined) {
-      return id;
-    }
-    return fallbackId;
-  }
-=======
 export interface IOpticCapturesService {
   listCaptures(): Promise<ICapture[]>
->>>>>>> c64f162e
 
   startDiff(
     diffId: string,
@@ -88,148 +61,6 @@
   urls: IUnrecognizedUrl[];
 }
 
-<<<<<<< HEAD
-type EndpointChange = {
-  change: {
-    category: string
-  }
-  path: string
-  method: string
-}
-
-type EndpointChanges = {
-  data: {
-    endpoints: EndpointChange[]
-  }
-}
-
-function buildEndpointChanges(
-  endpointQueries: endpointsGraph.GraphQueries,
-  shapeQueries: shapesGraph.GraphQueries,
-  since?: string
-): EndpointChanges {
-  let sortedBatchCommits = endpointQueries
-    .listNodesByType(endpoints.NodeType.BatchCommit)
-    .results
-    .sort((a: any, b: any) => {
-      return (a.result.data.createdAt < b.result.data.createdAt) ? 1 : -1;
-    });
-
-  // If there is no `since` date, we want to use every batch commit
-  const deltaBatchCommits = since
-    ? sortedBatchCommits.filter((batchCommit: any) => batchCommit.result.data.createdAt > since)
-    : sortedBatchCommits;
-
-  const changes = new Changes();
-
-  deltaBatchCommits.forEach((batchCommit: any) => {
-    batchCommit.requests().results.forEach((request: any) => {
-      changes.captureChange('added', endpointFromRequest(request));
-    });
-
-    batchCommit.responses().results.forEach((response: any) => {
-      changes.captureChange('updated', endpointFromResponse(response))
-    });
-  });
-
-  // Gather batch commit neighbors
-  const batchCommitNeighborIds = new Map();
-  deltaBatchCommits.forEach((batchCommit: any) => {
-    const batchCommitId = batchCommit.result.id;
-    // TODO: create query for neighbors of all types
-    shapeQueries.listIncomingNeighborsByType(batchCommitId, NodeType.Shape)
-      .results
-      .forEach((shape: any) => {
-        batchCommitNeighborIds.set(shape.result.id, batchCommitId);
-      });
-    shapeQueries.listIncomingNeighborsByType(batchCommitId, NodeType.Field)
-      .results
-      .forEach((field: any) => {
-        batchCommitNeighborIds.set(field.result.id, batchCommitId);
-      });
-  });
-
-  endpointQueries
-    .listNodesByType(endpoints.NodeType.Body)
-    .results
-    .reduce((results: string[], bodyNode: any) => {
-      const { rootShapeId } = bodyNode.result.data;
-      if (batchCommitNeighborIds.has(rootShapeId)) {
-        results.push(rootShapeId);
-        return results;
-      }
-      for (const descendant of shapeQueries.descendantsIterator(rootShapeId)) {
-        if (batchCommitNeighborIds.has(descendant.id)) {
-          results.push(rootShapeId);
-          return results;
-        }
-      }
-      return results;
-    }, [])
-    .forEach((changedRootShapeId: any) => {
-      const body: any = endpointQueries.findNodeById(changedRootShapeId);
-      const response = body.response();
-      if (response) {
-        if (changes.captureChange('updated', endpointFromResponse(response))) {
-          return;
-        }
-      }
-      const request = body.request();
-      if (request) {
-        changes.captureChange('updated', endpointFromRequest(request));
-      }
-    });
-
-  return changes.toEndpointChanges();
-}
-
-type Endpoint = {
-  endpointId: string,
-  path: string,
-  method: string
-}
-
-class Changes {
-  public changes: Map<string, EndpointChange>;
-
-  constructor() {
-    this.changes = new Map();
-  }
-
-  captureChange(category: string, endpoint: Endpoint): boolean {
-    if (this.changes.has(endpoint.endpointId)) return false;
-    this.changes.set(endpoint.endpointId, {
-      change: { category },
-      path: endpoint.path,
-      method: endpoint.method
-    });
-    return true;
-  }
-
-  toEndpointChanges(): EndpointChanges {
-    return {
-      data: {
-        endpoints: Array.from(this.changes.values())
-      }
-    }
-  }
-}
-
-function endpointFromRequest(request: any): Endpoint {
-  const pathNode = request.path();
-  const path = pathNode.result.data.absolutePathPattern;
-  const method = request.result.data.httpMethod;
-  const endpointId = JSON.stringify({ path, method });
-  return { endpointId, path, method };
-}
-
-function endpointFromResponse(response: any): Endpoint {
-  const pathNode = response.path();
-  const path = pathNode.result.data.absolutePathPattern;
-  const method = response.result.data.httpMethod;
-  const endpointId = JSON.stringify({ path, method });
-  return { endpointId, path, method };
-=======
 export interface IUnrecognizedUrl {
   path: string;
   method: string;
@@ -269,7 +100,6 @@
   specRepository: IOpticSpecReadWriteRepository
   capturesService: IOpticCapturesService
   diffRepository: IOpticDiffRepository
->>>>>>> c64f162e
 }
 
 ////////////////////////////////////////////////////////////////////////////////
@@ -291,19 +121,16 @@
   const spec = opticContext.opticEngine.spec_from_events(JSON.stringify(events));
 
   const endpointsQueries = buildEndpointsGraph(spec, opticContext.opticEngine);
+  const shapesQueries = buildShapesGraph(spec, opticContext.opticEngine);
   const shapeViewerProjection = JSON.parse(
     opticContext.opticEngine.get_shape_viewer_projection(spec),
   );
 
-<<<<<<< HEAD
-  const endpointsQueries = buildEndpointsGraph(spec, opticEngine);
-  const shapeQueries = buildShapesGraph(spec, opticEngine);
-  const shapeViewerProjection = JSON.parse(opticEngine.get_shape_viewer_projection(spec));
-=======
   return {
     events,
     spec,
     endpointsQueries,
+    shapesQueries,
     shapeViewerProjection,
   };
 }
@@ -311,16 +138,16 @@
 export async function makeSpectacle(
   opticContext: IOpticContext,
 ) {
-  let endpointsQueries: endpoints.GraphQueries, shapeViewerProjection: any;
+  let endpointsQueries: endpoints.GraphQueries, shapeQueries: any, shapeViewerProjection: any;
 
   async function reload(opticContext: IOpticContext) {
     const projections = await buildProjections(opticContext);
     endpointsQueries = projections.endpointsQueries;
+    shapeQueries = projections.shapesQueries;
     shapeViewerProjection = projections.shapeViewerProjection;
   }
 
   await reload(opticContext);
->>>>>>> c64f162e
 
   const resolvers = {
     JSON: GraphQLJSON,
@@ -364,18 +191,13 @@
       shapeChoices: (parent: any, args: any, context: any, info: any) => {
         return Promise.resolve(context.shapeViewerProjection[args.shapeId]);
       },
-<<<<<<< HEAD
-      endpointChanges: (parent: any, { since }: { since?: string }, context: any, info: any) => {
-        const endpointChanges = buildEndpointChanges(endpointsQueries, shapeQueries, since);
-=======
       endpointChanges: (
         parent: any,
         { since }: { since?: string },
         context: any,
         info: any,
       ) => {
-        const endpointChanges = buildEndpointChanges(endpointsQueries, since);
->>>>>>> c64f162e
+        const endpointChanges = buildEndpointChanges(endpointsQueries, shapeQueries, since);
         return Promise.resolve(endpointChanges);
       },
       batchCommits: (parent: any, args: any, context: any, info: any) => {
