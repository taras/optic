import * as React from 'react';
import { useRouteMatch, useParams, Switch } from 'react-router-dom';
import { Provider as BaseUrlProvider } from '../optic-components/hooks/useBaseUrl';
import { AsyncStatus, makeSpectacle } from '@useoptic/spectacle';
import { useEffect, useState } from 'react';
import { DocumentationPages } from '../optic-components/pages/docs/DocumentationPage';
import { SpectacleStore } from './spectacle-provider';
import { Loading } from '../optic-components/loaders/Loading';
import { DiffReviewEnvironments } from '../optic-components/pages/diffs/ReviewDiffPages';
import { IBaseSpectacle, SpectacleInput } from '@useoptic/spectacle';
import { IForkableSpectacle } from '@useoptic/spectacle';
import { InMemoryOpticContextBuilder } from '@useoptic/spectacle/build/in-memory';
import { CapturesServiceStore } from '../optic-components/hooks/useCapturesHook';
import { IOpticContext } from '@useoptic/spectacle';
import { ChangelogPages } from '../optic-components/pages/changelog/ChangelogPages';
import {
  AppConfigurationStore,
  OpticAppConfig,
} from '../optic-components/hooks/config/AppConfiguration';

const appConfig: OpticAppConfig = {
  featureFlags: {},
  config: {
    navigation: {
      showChangelog: true,
      showDiff: false,
      showDocs: true,
    },
    documentation: {
      allowDescriptionEditing: false,
    },
  },
};

export default function CloudViewer() {
  const match = useRouteMatch();
  const params = useParams<{ specId: string }>();
  const { specId } = params;
  const task: CloudInMemorySpectacleDependenciesLoader = async () => {
    const loadExample = async () => {
      let apiBase = process.env.REACT_APP_API_BASE;

      if (!apiBase) {
        if (window.location.hostname.indexOf('useoptic.com')) {
          apiBase = process.env.REACT_APP_PROD_API_BASE;
        } else {
          apiBase = process.env.REACT_APP_STAGING_API_BASE;
        }
      }

      const response = await fetch(`${apiBase}/api/specs/${specId}`, {
        headers: { accept: 'application/json' },
      });
      if (!response.ok) {
        throw new Error(`could not find spec ${specId}`);
      }
      const responseJson = await response.json();
      let signedUrl = responseJson.read_url;

      if (!signedUrl) {
        throw new Error(`No read url found: ${JSON.stringify(responseJson)}`);
      }

      let contentReq = await fetch(signedUrl);
      if (!contentReq.ok) {
        throw new Error(`Unable to fetch spec ${specId}`);
      }

      let spec = await contentReq.json();
      return spec;
    };
    const [events] = await Promise.all([loadExample()]);
    return {
      events,
      samples: [],
    };
  };
  const { loading, error, data } = useCloudInMemorySpectacle(task);
  if (loading) {
    return <Loading />;
  }
  if (error) {
    return <div>error :(</div>;
  }
  if (!data) {
    return <div>something went wrong</div>;
  }

  return (
    <AppConfigurationStore config={appConfig}>
      <SpectacleStore spectacle={data}>
        <CapturesServiceStore
          capturesService={data.opticContext.capturesService}
        >
          <BaseUrlProvider value={{ url: match.url }}>
            <Switch>
              <>
                <DiffReviewEnvironments />
                <DocumentationPages />
                <ChangelogPages />
              </>
            </Switch>
          </BaseUrlProvider>
        </CapturesServiceStore>
      </SpectacleStore>
    </AppConfigurationStore>
  );
}

export interface CloudInMemorySpectacleDependencies {
  events: any[];
  samples: any[];
}

export type CloudInMemorySpectacleDependenciesLoader = () => Promise<CloudInMemorySpectacleDependencies>;

class CloudInMemorySpectacle
  implements IForkableSpectacle, InMemoryBaseSpectacle {
  private spectaclePromise: Promise<any>;

  constructor(
    public readonly opticContext: IOpticContext,
    public samples: any[]
  ) {
    this.spectaclePromise = makeSpectacle(opticContext);
  }

  async fork(): Promise<IBaseSpectacle> {
    const opticContext = await InMemoryOpticContextBuilder.fromEvents(
      this.opticContext.opticEngine,
      [...(await this.opticContext.specRepository.listEvents())]
    );
    return new CloudInMemorySpectacle(opticContext, [...this.samples]);
  }

  async mutate(options: SpectacleInput): Promise<any> {
    const spectacle = await this.spectaclePromise;
    return spectacle(options);
  }

  async query(options: SpectacleInput): Promise<any> {
    const spectacle = await this.spectaclePromise;
    return spectacle(options);
  }
}

export interface InMemoryBaseSpectacle extends IBaseSpectacle {
  samples: any[];
  opticContext: IOpticContext;
}

export function useCloudInMemorySpectacle(
  loadDependencies: CloudInMemorySpectacleDependenciesLoader
): AsyncStatus<InMemoryBaseSpectacle> {
<<<<<<< HEAD
  const [spectacle, setSpectacle] = useState<InMemoryBaseSpectacle>();

  useEffect(() => {
    async function task() {
      const result = await loadDependencies();
      //@ts-ignore
      //for debugging only. delete me
      window.events = result.events;
      const opticContext = await InMemoryOpticContextBuilder.fromEventsAndInteractions(
        result.opticEngine,
        result.events,
        result.samples,
        'example-session'
      );
      const inMemorySpectacle = new InMemorySpectacle(
        opticContext,
        result.samples
      );
      setSpectacle(inMemorySpectacle);
    }

    task();
    // should only run once
    // eslint-disable-next-line react-hooks/exhaustive-deps
  }, []);

  if (spectacle) {
    return {
      loading: false,
      data: spectacle,
      error: false,
    };
  } else {
    return {
      loading: true,
      data: null,
      error: false,
    };
  }
=======
  //@dev fill this in
  throw new Error('copy me from public-examples.tsx when ready');
>>>>>>> 223644c6
}<|MERGE_RESOLUTION|>--- conflicted
+++ resolved
@@ -152,48 +152,6 @@
 export function useCloudInMemorySpectacle(
   loadDependencies: CloudInMemorySpectacleDependenciesLoader
 ): AsyncStatus<InMemoryBaseSpectacle> {
-<<<<<<< HEAD
-  const [spectacle, setSpectacle] = useState<InMemoryBaseSpectacle>();
-
-  useEffect(() => {
-    async function task() {
-      const result = await loadDependencies();
-      //@ts-ignore
-      //for debugging only. delete me
-      window.events = result.events;
-      const opticContext = await InMemoryOpticContextBuilder.fromEventsAndInteractions(
-        result.opticEngine,
-        result.events,
-        result.samples,
-        'example-session'
-      );
-      const inMemorySpectacle = new InMemorySpectacle(
-        opticContext,
-        result.samples
-      );
-      setSpectacle(inMemorySpectacle);
-    }
-
-    task();
-    // should only run once
-    // eslint-disable-next-line react-hooks/exhaustive-deps
-  }, []);
-
-  if (spectacle) {
-    return {
-      loading: false,
-      data: spectacle,
-      error: false,
-    };
-  } else {
-    return {
-      loading: true,
-      data: null,
-      error: false,
-    };
-  }
-=======
   //@dev fill this in
   throw new Error('copy me from public-examples.tsx when ready');
->>>>>>> 223644c6
 }