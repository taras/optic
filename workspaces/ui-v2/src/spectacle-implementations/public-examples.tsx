--- conflicted
+++ resolved
@@ -76,43 +76,23 @@
 
   return (
     <AppConfigurationStore config={appConfig}>
-<<<<<<< HEAD
-      <OpticEngineStore>
+      <SpectacleStore spectacle={data}>
         <ConfigRepositoryStore config={data.opticContext.configRepository}>
-          <SpectacleStore spectacle={data}>
-            <CapturesServiceStore
-              capturesService={data.opticContext.capturesService}
-            >
-              <BaseUrlProvider value={{ url: match.url }}>
-                <Switch>
-                  <>
-                    <DocumentationPages />
-                    <DiffReviewEnvironments />
-                    <ChangelogPages />
-                  </>
-                </Switch>
-              </BaseUrlProvider>
-            </CapturesServiceStore>
-          </SpectacleStore>
+          <CapturesServiceStore
+            capturesService={data.opticContext.capturesService}
+          >
+            <BaseUrlProvider value={{ url: match.url }}>
+              <Switch>
+                <>
+                  <DocumentationPages />
+                  <DiffReviewEnvironments />
+                  <ChangelogPages />
+                </>
+              </Switch>
+            </BaseUrlProvider>
+          </CapturesServiceStore>
         </ConfigRepositoryStore>
-      </OpticEngineStore>
-=======
-      <SpectacleStore spectacle={data}>
-        <CapturesServiceStore
-          capturesService={data.opticContext.capturesService}
-        >
-          <BaseUrlProvider value={{ url: match.url }}>
-            <Switch>
-              <>
-                <DocumentationPages />
-                <DiffReviewEnvironments />
-                <ChangelogPages />
-              </>
-            </Switch>
-          </BaseUrlProvider>
-        </CapturesServiceStore>
       </SpectacleStore>
->>>>>>> 22ded353
     </AppConfigurationStore>
   );
 }
