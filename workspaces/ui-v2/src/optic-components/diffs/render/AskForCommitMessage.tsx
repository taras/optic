--- conflicted
+++ resolved
@@ -56,12 +56,9 @@
   const clientId = useClientAgent();
   const lastBatchCommitId = useLastBatchCommitId();
   const changelogPageRoute = useChangelogPages();
-<<<<<<< HEAD
   const { id: specId } = useSpecMetadata();
-=======
   const documentationPageRoute = useDocumentationPageLink();
 
->>>>>>> ac0e2dec
   const {
     context,
     startedFinalizing,
@@ -92,7 +89,6 @@
           clientSessionId,
         },
       });
-<<<<<<< HEAD
       const isFirstUpdate = !!lastBatchCommitId;
       analytics.userSavedChanges(
         pendingEndpointsCount,
@@ -100,18 +96,12 @@
         isFirstUpdate,
         specId
       );
-      // If there are no batch commits (first commit) - link to the just created commit
-      history.push(
-        changelogPageRoute.linkTo(lastBatchCommitId || batchCommitId)
-      );
-=======
 
       if (lastBatchCommitId) {
         history.push(changelogPageRoute.linkTo(lastBatchCommitId));
       } else {
         history.push(documentationPageRoute.linkTo());
       }
->>>>>>> ac0e2dec
     } catch (e) {
       console.error(e);
       debugger;
