--- conflicted
+++ resolved
@@ -13,12 +13,8 @@
 import { useSharedDiffContext } from '../../hooks/diffs/SharedDiffContext';
 import { IPathParameter } from '../../hooks/useEndpointsHook';
 import { IShapeRenderer, JsonLike } from '../../shapes/ShapeRenderInterfaces';
-<<<<<<< HEAD
-import { useSimulatedCommands } from '../../diffs/contexts/SimulatedCommandContext';
-=======
 import { useDebouncedFn, useStateWithSideEffect } from '../../hooks/util';
 import { getEndpointId } from '../../utilities/endpoint-utilities';
->>>>>>> 6aaf531b
 
 type EndpointDocumentationPaneProps = {
   method: string;
@@ -38,10 +34,7 @@
   renderHeader,
 }) => {
   const { endpoints, loading } = useEndpoints();
-<<<<<<< HEAD
-  const previewCommands = useSimulatedCommands();
-=======
->>>>>>> 6aaf531b
+  // const previewCommands = useSimulatedCommands();
   const bodies = useEndpointBody(pathId, method, lastBatchCommit);
 
   const thisEndpoint = endpoints.find(
@@ -64,10 +57,6 @@
 
   return (
     <FullWidth style={{ padding: 30, paddingTop: 15, paddingBottom: 400 }}>
-<<<<<<< HEAD
-      <pre>{'simulated ' + JSON.stringify([...previewCommands], null, 2)}</pre>
-=======
->>>>>>> 6aaf531b
       {renderHeader()}
       <div style={{ height: 20 }} />
       <CodeBlock
