--- conflicted
+++ resolved
@@ -192,96 +192,6 @@
                 </Button>
               ) : null}
 
-<<<<<<< HEAD
-    render() {
-        const {classes, mode, switchEditorMode, apiName, handleCommand, hasUnsavedChanges} = this.props;
-
-        return (
-            <div className={classes.root}>
-                <AppBar position="static" style={{backgroundColor: 'white'}} elevation={0} className={classes.appBar}>
-                    <Toolbar variant="dense">
-
-                        <div className={classes.sideSpacer}>
-
-                            <Button
-                                disableRipple={true}
-                                variant="text" color="primary"
-                                className={classes.menuButton}
-                                onClick={this.props.toggleSuperMenu}
-                            >Explore API
-                                <KeyboardDown className={classes.rightIcon}/>
-                            </Button>
-
-                        </div>
-
-                        <div className={classes.centerSpacer}>
-                            <APITitle
-                                mode={mode}
-                                apiName={apiName}
-                                classes={classes}
-                                onRenamed={(name) => handleCommand(renameAPI(name))}/>
-
-                            {(hasUnsavedChanges && process.env.REACT_APP_CLI_MODE) ? (
-                                <Typography variant="caption" style={{color: '#8e8e8e', marginLeft: 20}}>
-                                    Saving...
-                                </Typography>
-                            ) : null}
-                        </div>
-
-
-                        <div className={classes.sideSpacer} style={{textAlign: 'right'}}>
-
-                            <ToggleButtonGroup value={mode}
-                                               disableRipple={true}
-                                               exclusive size="small"
-                                               style={{marginRight: 22}}
-                                               onChange={(e, value) => switchEditorMode(value)}>
-                                <ToggleButton value={EditorModes.DOCUMENTATION}
-                                              className={classes.toggleButton}
-                                              classes={{selected: classes.toggleButtonSelected}}>
-                                    Documentation
-                                </ToggleButton>
-                                <ToggleButton value={EditorModes.DESIGN}
-                                              className={classes.toggleButton}
-                                              classes={{selected: classes.toggleButtonSelected}}>
-                                    Design
-                                </ToggleButton>
-                            </ToggleButtonGroup>
-
-                            <Button color="primary" href="https://useoptic.com/docs" target="_blank"
-                                    disableRipple={true}>
-                                Docs
-                            </Button>
-                            {!process.env.REACT_APP_CLI_MODE ? (
-                                <Button color="secondary" onClick={this.props.showShare} disableRipple={true}>
-                                    Share
-                                </Button>
-                            ) : null}
-
-                        </div>
-                    </Toolbar>
-                </AppBar>
-                {mode === EditorModes.DESIGN ? (
-                    <AppBar position="static" style={{backgroundColor: 'white'}} elevation={0}
-                            className={classes.appBar}>
-                        <CreateNew render={({addConcept, addRequest, classes}) => {
-                            return (
-                                <Toolbar variant="dense" style={{paddingLeft: 30}}>
-                                <ActionButton onClick={addRequest}>
-                                    <CodeIcon className={classes.leftIcon}/>
-                                    New Request
-                                </ActionButton>
-
-                                <ActionButton onClick={addConcept}>
-                                    <DescriptionIcon className={classes.leftIcon}/>
-                                    New Concept
-                                </ActionButton>
-                            </Toolbar>
-                            );
-                        }}/>
-                    </AppBar>) : null}
-=======
->>>>>>> d7d43689
             </div>
           </Toolbar>
         </AppBar>
