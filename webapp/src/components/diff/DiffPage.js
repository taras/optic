--- conflicted
+++ resolved
@@ -1,11 +1,11 @@
 import React from 'react';
 import withStyles from '@material-ui/core/styles/withStyles';
 import CssBaseline from '@material-ui/core/CssBaseline';
-import {AppBar, Typography} from '@material-ui/core';
-import {DocDarkGrey, DocGrey, methodColors} from '../requests/DocConstants';
-import {ExampleOnly, ShapeOnly} from '../requests/DocCodeBox';
-import {DocSubGroup} from '../requests/DocSubGroup';
-import {STATUS_CODES} from 'http';
+import { AppBar, Typography } from '@material-ui/core';
+import { DocDarkGrey, DocGrey, methodColors } from '../requests/DocConstants';
+import { ExampleOnly, ShapeOnly } from '../requests/DocCodeBox';
+import { DocSubGroup } from '../requests/DocSubGroup';
+import { STATUS_CODES } from 'http';
 import PropTypes from 'prop-types';
 import Toolbar from '@material-ui/core/Toolbar';
 import IconButton from '@material-ui/core/IconButton';
@@ -13,26 +13,22 @@
 import Tooltip from '@material-ui/core/Tooltip';
 import ClearIcon from '@material-ui/icons/Clear';
 import InterpretationInfo from './InterpretationInfo';
-import {AddedGreen, Highlight, HighlightedIDsStore} from '../shapes/HighlightedIDs';
-import {withRfcContext} from '../../contexts/RfcContext';
-import {JsonHelper} from '../../engine';
+import { AddedGreen, Highlight, HighlightedIDsStore } from '../shapes/HighlightedIDs';
+import { withRfcContext } from '../../contexts/RfcContext';
+import { JsonHelper } from '../../engine';
 import Mustache from 'mustache';
-import {Link} from 'react-router-dom';
-import {withNavigationContext} from '../../contexts/NavigationContext';
-import {PURPOSE} from '../../ContributionKeys';
+import { Link } from 'react-router-dom';
+import { withNavigationContext } from '../../contexts/NavigationContext';
+import { PURPOSE } from '../../ContributionKeys';
 import compose from 'lodash.compose';
-import {DiffDocGrid} from '../requests/DocGrid';
-import {getNormalizedBodyDescriptor} from '../../utilities/RequestUtilities';
+import { DiffDocGrid } from '../requests/DocGrid';
+import { getNormalizedBodyDescriptor } from '../../utilities/RequestUtilities';
 import Fab from '@material-ui/core/Fab';
 import FastForwardIcon from '@material-ui/icons/FastForward';
 import NavigationIcon from '@material-ui/icons/Navigation';
 import BugReportIcon from '@material-ui/icons/BugReport';
 import ReportBug from './ReportBug';
 import Button from '@material-ui/core/Button';
-<<<<<<< HEAD
-
-=======
->>>>>>> 7685819b
 const styles = theme => ({
   root: {
     display: 'flex',
@@ -60,10 +56,6 @@
     paddingBottom: 350,
     overflow: 'scroll'
   },
-  skipContainer: {
-    display: 'flex',
-    flexDirection: 'row'
-  },
   remaining: {
     paddingLeft: 12,
     paddingRight: 12,
@@ -97,7 +89,7 @@
   }
 });
 
-const DiffPath = withStyles(styles)(({classes, path, method, url}) => {
+const DiffPath = withStyles(styles)(({ classes, path, method, url }) => {
 
   return (
     <DiffDocGrid
@@ -108,7 +100,7 @@
               fontWeight: 600,
               color: methodColors[method.toUpperCase()]
             }}>{method.toUpperCase()}</Typography>
-            <Typography variant="body" component="span" style={{marginLeft: 9, color: DocGrey}}>{url}</Typography>
+            <Typography variant="body" component="span" style={{ marginLeft: 9, color: DocGrey }}>{url}</Typography>
           </div>
         </DocSubGroup>
       )}
@@ -119,7 +111,7 @@
               fontWeight: 600,
               color: methodColors[method.toUpperCase()]
             }}>{method.toUpperCase()}</Typography>
-            <Typography variant="body" component="span" style={{marginLeft: 9, color: DocGrey}}>{path}</Typography>
+            <Typography variant="body" component="span" style={{ marginLeft: 9, color: DocGrey }}>{path}</Typography>
           </div>
         </DocSubGroup>
       )}
@@ -127,81 +119,85 @@
   );
 });
 
-const DiffRequest = withStyles(styles)(({
-                                          classes,
-                                          observedRequestBody,
-                                          observedContentType,
-                                          requestBody = {},
-                                          interpretation,
-                                          diff
-                                        }) => {
-
-  const {shapeId, httpContentType} = requestBody;
-
-  if (typeof observedRequestBody === 'undefined' && !shapeId) {
-    return null;
-  }
-
-  const opacity = (!diff && !interpretation) ? .6 : 1;
+const DiffRequest = withStyles(styles)((props) => {
+  const {
+    classes,
+    requestQueryString,
+    observedQueryString,
+    observedRequestBody,
+    observedContentType,
+    requestBody = {},
+    interpretation,
+    diff
+  } = props;
+
+  console.log({ props })
+
+  const { shapeId, httpContentType } = requestBody;
+
+  const shouldShowObservedQueryString = Object.keys(observedQueryString).length > 0
+  const shouldShowSpecQueryString = shouldShowObservedQueryString
+  const shouldShowObservedExample = typeof observedRequestBody !== 'undefined'
+  const shouldShowSpecExample = !!shapeId
+
+  const opacity = opacityForGridItem(diff, interpretation)
 
   return (
     <DiffDocGrid
-      style={{opacity}}
+      style={{ opacity }}
       left={(
         <DocSubGroup title="Observed Request">
           {diff}
-          <ExampleOnly title="Example" contentType={observedContentType} example={observedRequestBody}/>
-        </DocSubGroup>
-      )}
-<<<<<<< HEAD
-      right={shapeId && (
-        <DocSubGroup title="Request Body">
-          {interpretation}
-          <ShapeOnly title="Shape" shapeId={shapeId} contentType={httpContentType}/>
-=======
+          {shouldShowObservedQueryString && <ExampleOnly title="Query String" example={observedQueryString} />}
+          {shouldShowObservedExample && <ExampleOnly title="Example" contentType={observedContentType} example={observedRequestBody} />}
+        </DocSubGroup>
+      )}
       right={(
         <DocSubGroup title="Expected Request">
           {interpretation}
           {shouldShowSpecQueryString && <ShapeOnly title="Query String Shape" disableNaming shapeId={requestQueryString.requestParameterDescriptor.shapeDescriptor.ShapedRequestParameterShapeDescriptor.shapeId} />}
           {shouldShowSpecExample && <ShapeOnly title="Shape" shapeId={shapeId} contentType={httpContentType} />}
->>>>>>> 7685819b
         </DocSubGroup>
       )}
     />
   );
 });
 
-
-const DiffResponse = withStyles(styles)(({
-                                           classes,
-                                           statusCode,
-                                           observedResponseBody,
-                                           observedContentType,
-                                           response,
-                                           responseBody = {},
-                                           diff,
-                                           interpretation
-                                         }) => {
-
-  const {shapeId, httpContentType} = responseBody;
-
-  const opacity = (!diff && !interpretation) ? .6 : 1;
+function opacityForGridItem(diff, interpretation) {
+  return (!diff && !interpretation) ? .6 : 1;
+}
+
+const DiffResponse = withStyles(styles)((props) => {
+  const {
+    classes,
+    statusCode,
+    observedResponseBody,
+    observedContentType,
+    response,
+    responseBody = {},
+    diff,
+    interpretation
+  } = props
+  const { shapeId, httpContentType } = responseBody;
+
+  const opacity = opacityForGridItem(diff, interpretation)
+  console.log({ props })
 
   return (
     <DiffDocGrid
-      style={{opacity}}
+      style={{ opacity }}
       left={(
         <DocSubGroup title={`Response Status: ${statusCode}`}>
           {diff}
-          <ExampleOnly title="Response Body" contentType={observedContentType} example={observedResponseBody}/>
+          <ExampleOnly title="Response Body" contentType={observedContentType} example={observedResponseBody} />
         </DocSubGroup>
       )}
       right={response && (
         <DocSubGroup title={<Highlight id={response.responseId}
-                                       style={{color: AddedGreen}}>{`${statusCode} - ${STATUS_CODES[statusCode]} Response`}</Highlight>}>
+          style={{ color: AddedGreen }}>{`${statusCode} - ${STATUS_CODES[statusCode]} Response`}</Highlight>}>
           {interpretation}
           {shapeId && <ShapeOnly title="Response Body Shape" shapeId={shapeId}
-                                 contentType={httpContentType}/>
+            contentType={httpContentType} />
           }
         </DocSubGroup>
       )}
@@ -212,18 +208,19 @@
 class DiffPage extends React.Component {
 
   getSpecForRequest(observedStatusCode) {
-    const {cachedQueryResults, requestId} = this.props;
-    const {requests, responses} = cachedQueryResults;
+    const { cachedQueryResults, requestId } = this.props;
+    const { requests, responses, requestParameters } = cachedQueryResults;
     const request = requests[requestId];
-    const {requestDescriptor} = request;
-    const {bodyDescriptor} = requestDescriptor;
+    const { requestDescriptor } = request;
+    const { bodyDescriptor } = requestDescriptor;
 
     const purpose = cachedQueryResults.contributions.getOrUndefined(requestId, PURPOSE);
-
+    console.log({ cachedQueryResults })
+    const queryString = Object.values(requestParameters).find(x => x.requestParameterDescriptor.requestId === requestId && x.requestParameterDescriptor.location === 'query')
+    console.log({ queryString })
     const requestBody = getNormalizedBodyDescriptor(bodyDescriptor);
-
     const response = Object.values(responses)
-      .find(({responseDescriptor}) =>
+      .find(({ responseDescriptor }) =>
         responseDescriptor.requestId === requestId &&
         responseDescriptor.httpStatusCode === observedStatusCode);
 
@@ -231,6 +228,7 @@
 
     return {
       purpose,
+      queryString,
       requestBody,
       response,
       responseBody
@@ -239,22 +237,24 @@
   }
 
   getInterpretationCard(displayContext) {
-    const {interpretation, interpretationsLength, interpretationsIndex, setInterpretationIndex, applyCommands, queries} = this.props;
-
-    const {contextJs: context, commands, actionTitle, descriptionJs: description, metadataJs} = interpretation;
+    const { interpretation, interpretationsLength, interpretationsIndex, setInterpretationIndex, applyCommands, queries } = this.props;
+    if (!interpretation) {
+      debugger;
+    }
+    const { contextJs: context, commands, actionTitle, descriptionJs: description, metadataJs } = interpretation;
 
     const descriptionProcessed = (() => {
-      const {template, fieldId, shapeId} = description;
+      const { template, fieldId, shapeId } = description;
 
       const inputs = {};
 
       if (fieldId) {
         const shapeStructure = queries.nameForFieldId(fieldId);
-        const name = shapeStructure.map(({name}) => name).join(' ');
+        const name = shapeStructure.map(({ name }) => name).join(' ');
         inputs['fieldId_SHAPE'] = name;
       } else if (shapeId) {
         const shapeStructure = queries.nameForShapeId(shapeId);
-        const name = shapeStructure.map(({name}) => name).join(' ');
+        const name = shapeStructure.map(({ name }) => name).join(' ');
         inputs['shapeId_SHAPE'] = name;
       }
       return Mustache.render(template, inputs);
@@ -268,9 +268,9 @@
         title={actionTitle}
         metadata={metadataJs}
         description={descriptionProcessed}
-        {...{interpretationsLength, interpretationsIndex, setInterpretationIndex}}
+        {...{ interpretationsLength, interpretationsIndex, setInterpretationIndex }}
         onAccept={() => {
-          const c = JsonHelper.seqToJsArray(commands);
+          const c = JsonHelper.seqToJsArray(commands)
           applyCommands(...c)(metadataJs.addedIds, metadataJs.changedIds);
         }}
       />
@@ -287,9 +287,9 @@
   }
 
   getDiffCard(displayContext) {
-    const {interpretation, diff} = this.props;
-
-    const {contextJs: context} = interpretation;
+    const { interpretation, diff } = this.props;
+
+    const { contextJs: context } = interpretation;
 
     if (context.responseId && displayContext === 'response') {
       return diff;
@@ -302,38 +302,42 @@
   }
 
   handleDiscard = () => {
-    this.props.onDiscard();
-  };
+    this.props.onDiscard()
+  }
 
   render() {
-    const {classes, url, method, path, observed, onSkip, baseUrl, remainingInteractions} = this.props;
-
-    const {requestBody, responseBody, response, purpose} = this.getSpecForRequest(observed.statusCode);
-
-    const {metadataJs} = this.props.interpretation;
-    const {addedIds, changedIds} = metadataJs;
+    const { classes, url, method, path, observed, onSkip, baseUrl } = this.props;
+
+    const { queryString, requestBody, responseBody, response, purpose } = this.getSpecForRequest(observed.statusCode);
+
+    const { metadataJs } = this.props.interpretation;
+    if (!this.props.interpretation) {
+      debugger
+    }
+    const { addedIds, changedIds } = metadataJs;
 
     return (
       <div className={classes.root}>
-        <CssBaseline/>
+        <CssBaseline />
         <HighlightedIDsStore addedIds={addedIds} changedIds={changedIds}>
           <AppBar position="static" color="default" className={classes.appBar} elevation={0}>
             <Toolbar variant="dense">
-              <div style={{marginRight: 20}}>
+              <div style={{ marginRight: 20 }}>
                 <Link to={baseUrl}>
                   <Tooltip title="End Review">
                     <IconButton size="small" aria-label="delete" className={classes.margin} color="primary"
-                                disableRipple
-                                onClick={this.handleDiscard}>
-                      <ClearIcon fontSize="small"/>
+                      disableRipple
+                      onClick={this.handleDiscard}>
+                      <ClearIcon fontSize="small" />
                     </IconButton>
                   </Tooltip>
                 </Link>
               </div>
+
               <div>
                 <Typography variant="h6" color="primary">Review API Diff -- {purpose}</Typography>
               </div>
-              <div style={{flex: 1}}/>
+              <div style={{ flex: 1 }} />
 
             </Toolbar>
           </AppBar>
@@ -354,17 +358,6 @@
                 </div>
               </div>
             )}
-<<<<<<< HEAD
-                         right={<Typography variant="h4" color="primary">Spec Change</Typography>}/>
-
-            <DiffPath path={path} method={method} url={url}/>
-
-            <DiffRequest observedRequestBody={observed.requestBody}
-                         observedContentType={observed.requestContentType}
-                         requestBody={requestBody}
-                         diff={this.getDiffCard('request')}
-                         interpretation={this.getInterpretationCard('request')}
-=======
               right={<Typography variant="h4" color="primary">Spec Change</Typography>} />
 
             <DiffPath path={path} method={method} url={url} />
@@ -382,16 +375,16 @@
               requestQueryString={queryString}
               diff={this.getDiffCard('request')}
               interpretation={this.getInterpretationCard('request')}
->>>>>>> 7685819b
             />
 
-            <DiffResponse statusCode={observed.statusCode}
-                          observedResponseBody={observed.responseBody}
-                          observedContentType={observed.responseContentType}
-                          response={response}
-                          responseBody={responseBody}
-                          diff={this.getDiffCard('response')}
-                          interpretation={this.getInterpretationCard('response')}
+            <DiffResponse
+              statusCode={observed.statusCode}
+              observedResponseBody={observed.responseBody}
+              observedContentType={observed.responseContentType}
+              response={response}
+              responseBody={responseBody}
+              diff={this.getDiffCard('response')}
+              interpretation={this.getInterpretationCard('response')}
             />
 
 
