import * as React from 'react';
import {Facade, Queries} from '../engine';
import {GenericContextFactory} from './GenericContextFactory.js';
import {withInitialRfcCommandsContext} from './InitialRfcCommandsContext.js';
import debounce from 'lodash.debounce';
import {withSnackbar} from 'notistack';

const {
    Context: RfcContext,
    withContext: withRfcContext
} = GenericContextFactory(null);

class RfcStoreWithoutContext extends React.Component {


    constructor(props) {
        super(props);

        const eventStore = Facade.makeEventStore();

        const queries = Queries(eventStore, this.props.rfcId);

        if (this.props.initialEventsString) {
            eventStore.bulkAdd(this.props.rfcId, this.props.initialEventsString)
        }

        this.state = {
            eventStore,
            rfcService: Facade.fromJsonCommands(eventStore, this.props.initialCommandsString || '[]', this.props.rfcId),
            queries,
            hasUnsavedChanges: false
        };
    }

    handleCommand = (command) => {
        console.log({command})
        this.state.rfcService.handleCommands(this.props.rfcId, command);
        this.forceUpdate();
        if (process.env.REACT_APP_CLI_MODE) {
            this.setState({hasUnsavedChanges: true})
            this.persistLocal()
        }
    };

    handleCommands = (commands) => {
        console.log({commands})
        this.state.rfcService.handleCommands(this.props.rfcId, ...commands);
        this.forceUpdate();
        if (process.env.REACT_APP_CLI_MODE) {
            this.setState({hasUnsavedChanges: true})
            this.persistLocal()
        }
    };

    persistLocal = debounce(async () => {
        const eventString = this.serializeEvents()

        const response = await fetch('/save', {
            method: 'POST',
            headers: {
                'Accept': 'application/json',
                'Content-Type': 'text/html'
            },
            body: eventString
        });

        if (response.status === 200) {
            this.props.enqueueSnackbar('Saved', {'variant': 'success'})
            this.setState({hasUnsavedChanges: false})
        } else {
            this.props.enqueueSnackbar('Unable to save changes. Make sure the CLI is still running.', {'variant': 'error'})
        }

    }, 4000, {trailing: true})

    serializeEvents = () => {
        return this.state.eventStore.serializeEvents(this.props.rfcId);
    };

    render() {
        const {queries, hasUnsavedChanges} = this.state;
        const {rfcId} = this.props;
        const apiName = queries.apiName();
        const contributions = queries.contributions()
<<<<<<< HEAD
        const {allowedReferences, concepts} = queries.allConcepts()
=======


        /*const requests = queries.requests()
        const responses = queries.responses()
        const requestParameters = queries.requestParameters()*/
        const {requests, responses, requestParameters} = queries.requestsState()
        const pathIdsByRequestId = queries.pathsWithRequests();
        const paths = queries.paths();
        const pathIdsWithRequests = new Set(Object.values(pathIdsByRequestId))
        const conceptsById = queries.concepts().reduce((acc, item) => {
            acc[item.id] = item
            return acc
        }, {})

        const cachedQueryResults = {
            contributions,
            requests,
            requestParameters,
            responses,
            conceptsById,
            pathIdsByRequestId,
            paths,
            pathIdsWithRequests,
        }

>>>>>>> a9def29d
        const value = {
            rfcId,
            queries,
            cachedQueryResults,
            apiName,
            allowedReferences,
            concepts,
            handleCommand: this.handleCommand,
            serializeEvents: this.serializeEvents,
            hasUnsavedChanges
        };

        return (
            <RfcContext.Provider value={value}>
                {this.props.children}
            </RfcContext.Provider>
        );
    }
}

const RfcStore = withSnackbar(withInitialRfcCommandsContext(RfcStoreWithoutContext));

export {
    RfcStore,
    RfcContext,
    withRfcContext
};<|MERGE_RESOLUTION|>--- conflicted
+++ resolved
@@ -82,10 +82,7 @@
         const {rfcId} = this.props;
         const apiName = queries.apiName();
         const contributions = queries.contributions()
-<<<<<<< HEAD
         const {allowedReferences, concepts} = queries.allConcepts()
-=======
-
 
         /*const requests = queries.requests()
         const responses = queries.responses()
@@ -108,16 +105,15 @@
             pathIdsByRequestId,
             paths,
             pathIdsWithRequests,
+            allowedReferences,
+            concepts,
         }
 
->>>>>>> a9def29d
         const value = {
             rfcId,
             queries,
             cachedQueryResults,
             apiName,
-            allowedReferences,
-            concepts,
             handleCommand: this.handleCommand,
             serializeEvents: this.serializeEvents,
             hasUnsavedChanges
