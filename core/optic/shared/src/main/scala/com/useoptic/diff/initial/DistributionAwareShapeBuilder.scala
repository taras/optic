package com.useoptic.diff.initial

import com.useoptic.contexts.rfc.RfcState
import com.useoptic.contexts.shapes.Commands._
import com.useoptic.contexts.shapes.ShapesHelper._
import com.useoptic.diff.shapes.JsonTrailPathComponent.{JsonArrayItem, JsonObjectKey}
import com.useoptic.diff.shapes._
import com.useoptic.diff.{ImmutableCommandStream, MutableCommandStream}
import com.useoptic.dsa.{OpticDomainIds, SequentialIdGenerator}
import com.useoptic.types.capture.JsonLike

import scala.util.Random

object DistributionAwareShapeBuilder {

<<<<<<< HEAD
  def toCommands(bodies: Vector[JsonLike])(implicit ids: OpticDomainIds): (ShapeId, ImmutableCommandStream) = {
=======
  def toCommands(bodies: Vector[JsonLike], seed: String = s"${Random.alphanumeric take 6 mkString}"): (ShapeId, ImmutableCommandStream) = {

    val idGenerator = new SequentialIdGenerator(seed)
>>>>>>> efd5a48a

    val aggregator = aggregateTrailsAndValues(bodies, idGenerator)
    val rootShape = toShapes(aggregator)

    val commands = new MutableCommandStream

    def buildCommandsFor(shape: ShapesToMake, parent: Option[ShapesToMake]): Unit = {

      def inField = parent.isDefined && parent.get.isInstanceOf[FieldWithShape]
      def inShape = !inField

      shape match {
        case s: ObjectWithFields => {
          commands.appendInit(AddShape(s.id, ObjectKind.baseShapeId, ""))
          s.fields.foreach(field => buildCommandsFor(field, Some(s)))
        }
        case s: OptionalShape => {
          buildCommandsFor(s.shape, Some(s))
          commands.appendDescribe(SetParameterShape(
            if (inField) {
              ProviderInField(parent.get.asInstanceOf[FieldWithShape].id, ShapeProvider(s.shape.id), OptionalKind.innerParam)
            } else {
              ProviderInShape(s.id, ShapeProvider(s.shape.id), OptionalKind.innerParam)
            }
          ))
          commands.appendInit(AddShape(s.id, OptionalKind.baseShapeId, ""))
        }
        case s: NullableShape => {
          buildCommandsFor(s.shape, Some(s))
          commands.appendDescribe(SetParameterShape(
            if (inField) {
              ProviderInField(parent.get.asInstanceOf[FieldWithShape].id, ShapeProvider(s.shape.id), NullableKind.innerParam)
            } else {
              ProviderInShape(s.id, ShapeProvider(s.shape.id), NullableKind.innerParam)
            }
          ))
          commands.appendInit(AddShape(s.id, NullableKind.baseShapeId, ""))
        }
        case s: FieldWithShape => {
          assert(parent.isDefined && parent.get.isInstanceOf[ObjectWithFields], "Fields must have a parent")
          buildCommandsFor(s.shape, Some(s))
          commands.appendInit(AddField(s.id, parent.get.id, s.key, FieldShapeFromShape(s.id, s.shape.id)))
        }
        case s: PrimitiveKind => {
          commands.appendInit(AddShape(s.id, s.baseShape.baseShapeId, ""))
        }
        case s: OneOfShape => {
          s.branches.foreach(branch => {
            buildCommandsFor(branch, Some(s))
            val paramId = idGenerator.nextId()
            commands.appendDescribe(AddShapeParameter(paramId, s.id, ""))
            commands.appendDescribe(SetParameterShape(
              if (inField) {
                ProviderInField(parent.get.asInstanceOf[FieldWithShape].id, ShapeProvider(branch.id), paramId)
              } else {
                ProviderInShape(s.id, ShapeProvider(branch.id), paramId)
              }
            ))
          })

          commands.appendInit(AddShape(s.id, OneOfKind.baseShapeId, ""))
        }
        case s: ListOfShape => {
          buildCommandsFor(s.shape, Some(s))
          commands.appendInit(AddShape(s.id, ListKind.baseShapeId, ""))
          commands.appendDescribe(SetParameterShape(
            if (inField) {
              ProviderInShape(s.id, ShapeProvider(s.shape.id), ListKind.innerParam)
            } else {
              ProviderInShape(s.id, ShapeProvider(s.shape.id), ListKind.innerParam)
            }
          ))
        }
        case s: Unknown => {
          commands.appendInit(AddShape(s.id, UnknownKind.baseShapeId, ""))
        }
      }
    }

    buildCommandsFor(rootShape, None)

    (rootShape.id, commands.toImmutable)
  }

  def aggregateTrailsAndValues(bodies: Vector[JsonLike], idGenerator: SequentialIdGenerator = new SequentialIdGenerator()): TrailValueMap = {

    val aggregator = new TrailValueMap(bodies.size, idGenerator)

    val visitor = new ShapeBuilderVisitor(aggregator)

    val jsonLikeTraverser = new JsonLikeTraverser(RfcState.empty, visitor)

    bodies.foreach(body => jsonLikeTraverser.traverse(Some(body), JsonTrail(Seq.empty)))

    aggregator
  }

  def toShapes(trailValues: TrailValueMap): ShapesToMake = trailValues.getRoot.toShape
}



//// Shapes to Make
sealed trait ShapesToMake {
  def id: String
  def trail: JsonTrail
}

case class OptionalShape(shape: ShapesToMake, trail: JsonTrail, id: String) extends ShapesToMake
case class NullableShape(shape: ShapesToMake, trail: JsonTrail, id: String) extends ShapesToMake
case class OneOfShape(branches: Seq[ShapesToMake], trail: JsonTrail, id: String) extends ShapesToMake
case class ObjectWithFields(fields: Seq[FieldWithShape], trail: JsonTrail, id: String) extends ShapesToMake
case class ListOfShape(shape: ShapesToMake, trail: JsonTrail, id: String) extends ShapesToMake
case class FieldWithShape(key: String, shape: ShapesToMake, trail: JsonTrail, id: String) extends ShapesToMake
case class PrimitiveKind(baseShape: CoreShapeKind, trail: JsonTrail, id: String) extends ShapesToMake
case class Unknown(trail: JsonTrail, id: String) extends ShapesToMake


class TrailValueMap(val totalSamples: Int, idGenerator: SequentialIdGenerator) {


  class ValueAffordanceMap(var trail: JsonTrail) {
    var wasString: Boolean = false
    var wasNumber: Boolean = false
    var wasBoolean: Boolean = false
    var wasNull: Boolean = false
    var wasArray: Boolean = false
    var wasObject: Boolean = false

    private var fieldSet: Set[Set[String]] = Set.empty

    def touchObject(fields: Set[String]) = {
      wasObject = true
      fieldSet = fieldSet + fields
    }

    def isUnknown =
      !wasString &&
        !wasNumber &&
        !wasBoolean &&
        !wasNull &&
        !wasArray &&
        !wasObject

    def toShape: ShapesToMake = {
      val kindsSet: Set[Option[ShapesToMake]] = Set(
        if (wasString) Some(PrimitiveKind(StringKind, trail, idGenerator.nextId())) else None,
        if (wasNumber) Some(PrimitiveKind(NumberKind, trail, idGenerator.nextId())) else None,
        if (wasBoolean) Some(PrimitiveKind(BooleanKind, trail, idGenerator.nextId())) else None,
        if (wasArray) Some({
          val itemTrail = trail.withChild(JsonArrayItem(0))
          val inner = _internal.getOrElseUpdate(itemTrail, new ValueAffordanceMap(itemTrail))
          inner.toShape
          ListOfShape(inner.toShape, trail, idGenerator.nextId())
        }) else None,
        if (wasObject) Some({
          val unionOfKeys = fieldSet.flatten

          val optionalKeys = unionOfKeys.collect {
            case key if !fieldSet.forall(i => i.contains(key)) => key
          }

          val fields = unionOfKeys.toVector.sorted.map(key => {
            val fieldTrail = trail.withChild(JsonObjectKey(key))
            val inner = _internal.getOrElseUpdate(fieldTrail, new ValueAffordanceMap(fieldTrail))

            val isOptional = optionalKeys.contains(key)
            val innerShape = inner.toShape

            val fieldShape = if (isOptional) {
              OptionalShape(innerShape, fieldTrail, idGenerator.nextId())
            } else {
              innerShape
            }

            FieldWithShape(key, fieldShape, fieldTrail, idGenerator.nextId())
          })

          ObjectWithFields(fields, trail, idGenerator.nextId())
        }) else None
      )

      val kinds = kindsSet.flatten

      val finalShape: ShapesToMake = if (kinds.size == 1) {
        kinds.head
      } else if (kinds.size > 1) {
        OneOfShape(kinds.toSeq.sortWith {
          case (_: PrimitiveKind, _) => true
          case (a: PrimitiveKind, b: PrimitiveKind) => a.baseShape.baseShapeId > b.baseShape.baseShapeId
          case _ => false
        }, trail, idGenerator.nextId())
      } else {
        Unknown(trail, idGenerator.nextId())
      }

      if (wasNull) {
        NullableShape(finalShape, trail, idGenerator.nextId())
      } else {
        finalShape
      }
    }

  }

  private val _internal = scala.collection.mutable.Map[JsonTrail, ValueAffordanceMap]()

  def putValue(trail: JsonTrail, value: JsonLike): Unit = {
    val affordanceMap = _internal.getOrElseUpdate(trail, new ValueAffordanceMap(trail))

    if (value.isString) {
      affordanceMap.wasString = true
    }
    if (value.isNumber) {
      affordanceMap.wasNumber = true
    }
    if (value.isBoolean) {
      affordanceMap.wasBoolean = true
    }
    if (value.isNull) {
      affordanceMap.wasNull = true
    }
    if (value.isArray) {
      affordanceMap.wasArray = true
    }
    if (value.isObject) {
      affordanceMap.touchObject(value.fields.keySet)
    }

  }

  def getRoot: ValueAffordanceMap = _internal(JsonTrail(Seq.empty))

  def hasTrail(trail: JsonTrail) = _internal.contains(trail)

}
class ShapeBuilderVisitor(aggregator: TrailValueMap) extends JsonLikeVisitors {

  def normalizeTrail(jsonTrail: JsonTrail): JsonTrail = {
    JsonTrail(jsonTrail.path.map {
      case JsonArrayItem(_) => JsonArrayItem(0)
      case a => a
    })
  }

  override val objectVisitor: ObjectVisitor = new ObjectVisitor {
    override def visit(value: JsonLike, bodyTrail: JsonTrail): Unit = aggregator.putValue(normalizeTrail(bodyTrail), value)
  }
  override val arrayVisitor: ArrayVisitor =new ArrayVisitor {
    override def visit(value: JsonLike, bodyTrail: JsonTrail): Unit = aggregator.putValue(normalizeTrail(bodyTrail), value)
  }
  override val primitiveVisitor: PrimitiveVisitor = new PrimitiveVisitor {
    override def visit(value: JsonLike, bodyTrail: JsonTrail): Unit = aggregator.putValue(normalizeTrail(bodyTrail), value)
  }
}<|MERGE_RESOLUTION|>--- conflicted
+++ resolved
@@ -13,15 +13,9 @@
 
 object DistributionAwareShapeBuilder {
 
-<<<<<<< HEAD
   def toCommands(bodies: Vector[JsonLike])(implicit ids: OpticDomainIds): (ShapeId, ImmutableCommandStream) = {
-=======
-  def toCommands(bodies: Vector[JsonLike], seed: String = s"${Random.alphanumeric take 6 mkString}"): (ShapeId, ImmutableCommandStream) = {
-
-    val idGenerator = new SequentialIdGenerator(seed)
->>>>>>> efd5a48a
-
-    val aggregator = aggregateTrailsAndValues(bodies, idGenerator)
+
+    val aggregator = aggregateTrailsAndValues(bodies)
     val rootShape = toShapes(aggregator)
 
     val commands = new MutableCommandStream
@@ -69,7 +63,7 @@
         case s: OneOfShape => {
           s.branches.foreach(branch => {
             buildCommandsFor(branch, Some(s))
-            val paramId = idGenerator.nextId()
+            val paramId = ids.newParameterId
             commands.appendDescribe(AddShapeParameter(paramId, s.id, ""))
             commands.appendDescribe(SetParameterShape(
               if (inField) {
@@ -104,9 +98,9 @@
     (rootShape.id, commands.toImmutable)
   }
 
-  def aggregateTrailsAndValues(bodies: Vector[JsonLike], idGenerator: SequentialIdGenerator = new SequentialIdGenerator()): TrailValueMap = {
-
-    val aggregator = new TrailValueMap(bodies.size, idGenerator)
+  def aggregateTrailsAndValues(bodies: Vector[JsonLike])(implicit ids: OpticDomainIds): TrailValueMap = {
+
+    val aggregator = new TrailValueMap(bodies.size)
 
     val visitor = new ShapeBuilderVisitor(aggregator)
 
@@ -138,7 +132,7 @@
 case class Unknown(trail: JsonTrail, id: String) extends ShapesToMake
 
 
-class TrailValueMap(val totalSamples: Int, idGenerator: SequentialIdGenerator) {
+class TrailValueMap(val totalSamples: Int)(implicit ids: OpticDomainIds) {
 
 
   class ValueAffordanceMap(var trail: JsonTrail) {
@@ -166,14 +160,14 @@
 
     def toShape: ShapesToMake = {
       val kindsSet: Set[Option[ShapesToMake]] = Set(
-        if (wasString) Some(PrimitiveKind(StringKind, trail, idGenerator.nextId())) else None,
-        if (wasNumber) Some(PrimitiveKind(NumberKind, trail, idGenerator.nextId())) else None,
-        if (wasBoolean) Some(PrimitiveKind(BooleanKind, trail, idGenerator.nextId())) else None,
+        if (wasString) Some(PrimitiveKind(StringKind, trail, ids.newShapeId)) else None,
+        if (wasNumber) Some(PrimitiveKind(NumberKind, trail, ids.newShapeId)) else None,
+        if (wasBoolean) Some(PrimitiveKind(BooleanKind, trail, ids.newShapeId)) else None,
         if (wasArray) Some({
           val itemTrail = trail.withChild(JsonArrayItem(0))
           val inner = _internal.getOrElseUpdate(itemTrail, new ValueAffordanceMap(itemTrail))
           inner.toShape
-          ListOfShape(inner.toShape, trail, idGenerator.nextId())
+          ListOfShape(inner.toShape, trail, ids.newShapeId)
         }) else None,
         if (wasObject) Some({
           val unionOfKeys = fieldSet.flatten
@@ -190,15 +184,15 @@
             val innerShape = inner.toShape
 
             val fieldShape = if (isOptional) {
-              OptionalShape(innerShape, fieldTrail, idGenerator.nextId())
+              OptionalShape(innerShape, fieldTrail, ids.newShapeId)
             } else {
               innerShape
             }
 
-            FieldWithShape(key, fieldShape, fieldTrail, idGenerator.nextId())
+            FieldWithShape(key, fieldShape, fieldTrail, ids.newFieldId)
           })
 
-          ObjectWithFields(fields, trail, idGenerator.nextId())
+          ObjectWithFields(fields, trail, ids.newShapeId)
         }) else None
       )
 
@@ -211,13 +205,13 @@
           case (_: PrimitiveKind, _) => true
           case (a: PrimitiveKind, b: PrimitiveKind) => a.baseShape.baseShapeId > b.baseShape.baseShapeId
           case _ => false
-        }, trail, idGenerator.nextId())
+        }, trail, ids.newShapeId)
       } else {
-        Unknown(trail, idGenerator.nextId())
+        Unknown(trail, ids.newShapeId)
       }
 
       if (wasNull) {
-        NullableShape(finalShape, trail, idGenerator.nextId())
+        NullableShape(finalShape, trail, ids.newShapeId)
       } else {
         finalShape
       }
